--- conflicted
+++ resolved
@@ -84,12 +84,7 @@
     'colour',
     'networkx==1.11.0',
     'numpy>=1.13.1',
-<<<<<<< HEAD
-    'pyensembl>=1.1.0',
-    'pysam>=0.9',
-=======
     'pysam>=0.9, <=0.15.2',
->>>>>>> bbf8bd66
     'pyvcf==0.6.8',
     'shortuuid>=0.5.0',
     'svgwrite',
@@ -112,6 +107,7 @@
         'test': TEST_REQS,
         'dev': ['black', 'flake8'] + DOC_REQS + TEST_REQS + DEPLOY_REQS,
         'deploy': DEPLOY_REQS,
+        'tools': ['pyensembl', 'simplejson']
     },
     tests_require=TEST_REQS,
     setup_requires=['pip>=9.0.0', 'setuptools>=36.0.0'],
