from ..constants import COLUMNS, STRAND, CALL_METHOD
from ..breakpoint import Breakpoint, BreakpointPair


def alphanumeric_choice(bpp1, bpp2):
    """
    Args:
        bpp1 (BreakpointPair)
        bpp2 (BreakpointPair)

    returns the one with transcript with alphanumeric priority, with transcript1 chosen for ties
    """
    if (bpp1.transcript1, bpp1.transcript2) <= (bpp2.transcript1, bpp2.transcript2):
        return bpp1
    else:
        return bpp2

def compare_bpp_annotations(bpp1, bpp2, best_transcripts):
    """
    Args:
        bpp1 (BreakPointPair):
        bpp2 (BreakpointPair):
        best_transcripts (:class `dict` of :any:`Transcript` by :class:`str`): the best transcripts of the annotations
          based on their names

    """
    # By priority
    # Case 1 an event has 2 genes and transcripts and a fusion cdna (orf)
    if bpp1.data[COLUMNS.fusion_cdna_coding_start] or bpp2.data[COLUMNS.fusion_cdna_coding_start]:
        # take the one with the longest cdna length
        if bpp1.data[COLUMNS.fusion_cdna_coding_start] is None:
            return bpp2
        elif bpp2.data[COLUMNS.fusion_cdna_coding_start] is None:
            return bpp1
        else:
            bpp1_cdna_len = int(bpp1.data[COLUMNS.fusion_cdna_coding_end]) - \
                int(bpp1.data[COLUMNS.fusion_cdna_coding_start])
            bpp2_cdna_len = int(bpp2.data[COLUMNS.fusion_cdna_coding_end]) - \
                int(bpp2.data[COLUMNS.fusion_cdna_coding_start])
            return bpp1 if bpp1_cdna_len >= bpp2_cdna_len else bpp2

    # Case 2 an event has 2 genes and transcripts
    elif bpp1.data[COLUMNS.gene1] and bpp1.data[COLUMNS.gene2] or bpp2.data[COLUMNS.gene1] and bpp2.data[COLUMNS.gene2]:
        # take the one with transcripts that are in best transcript, or the highest alphanumeric name
        if bpp1.data[COLUMNS.gene1] is None or bpp1.data[COLUMNS.gene2] is None:
            return bpp2
        elif bpp2.data[COLUMNS.gene1] is None or bpp2.data[COLUMNS.gene2] is None:
            return bpp1
        else:
            bpp1_t1, bpp1_t2 = (bpp1.data[COLUMNS.transcript1], bpp1.data[COLUMNS.transcript2])
            bpp2_t1, bpp2_t2 = (bpp2.data[COLUMNS.transcript1], bpp2.data[COLUMNS.transcript2])
            # both in best transcripts
            if bpp1_t1 in best_transcripts and bpp1_t2 in best_transcripts and bpp2_t1 in best_transcripts \
                    and bpp2_t2 in best_transcripts:
                return alphanumeric_choice(bpp1, bpp2)
            elif bpp1_t1 in best_transcripts and bpp1_t2 in best_transcripts:
                return bpp1
            elif bpp2_t1 in best_transcripts and bpp2_t2 in best_transcripts:
                return bpp2
            elif bpp1_t1 in best_transcripts or bpp1_t2 in best_transcripts:
                return bpp1
            elif bpp2_t1 in best_transcripts or bpp2_t2 in best_transcripts:
                return bpp2
            else:
                return alphanumeric_choice(bpp1, bpp2)

    # Case 3 an event has 1 gene and transcript
    elif bpp1.data[COLUMNS.gene1] or bpp1.data[COLUMNS.gene2] or bpp2.data[COLUMNS.gene1] or bpp2.data[COLUMNS.gene2]:
        # take the one with transcripts that are in best transcript, or the highest alphanumeric name
        if bpp1.data[COLUMNS.gene1] is None and bpp1.data[COLUMNS.gene2] is None:
            return bpp2
        elif bpp2.data[COLUMNS.gene1] is None and bpp2.data[COLUMNS.gene2] is None:
            return bpp1
        else:
            bpp1_t1, bpp1_t2 = (bpp1.data[COLUMNS.transcript1], bpp1.data[COLUMNS.transcript2])
            bpp2_t1, bpp2_t2 = (bpp2.data[COLUMNS.transcript1], bpp2.data[COLUMNS.transcript2])

            if bpp1_t1 in best_transcripts or bpp1_t2 in best_transcripts:
                return bpp1
            elif bpp2_t1 in best_transcripts or bpp2_t2 in best_transcripts:
                return bpp2
            else:
                return alphanumeric_choice(bpp1, bpp2)

    # Case 4 both have no genes present - will keep the positive strand event
    else:
        if bpp1.break1.strand == STRAND.POS:
            return bpp1
        else:
            return bpp2


def combine_evidence(bpp_to_keep, bpp_to_add):
    # combine the untemplated sequences
    if bpp_to_add.data[COLUMNS.untemplated_seq] is not None:
        bpp_to_keep.data[COLUMNS.untemplated_seq] = bpp_to_add.data[COLUMNS.untemplated_seq] if \
            bpp_to_keep.data[COLUMNS.untemplated_seq] is None else \
            ';'.join(sorted(list(set((bpp_to_add.data[COLUMNS.untemplated_seq],
                                     bpp_to_keep.data[COLUMNS.untemplated_seq])))))

    # combine the contig sequences
    if bpp_to_add.data[COLUMNS.contig_seq] is not None:
        bpp_to_keep.data[COLUMNS.contig_seq] = bpp_to_add.data[COLUMNS.contig_seq] if \
            bpp_to_keep.data[COLUMNS.contig_seq] is None else \
            ';'.join(sorted(list(set((bpp_to_add.data[COLUMNS.contig_seq],
                                     bpp_to_keep.data[COLUMNS.contig_seq])))))

    return bpp_to_keep


def group_events(bpp1, bpp2):
    # todo: decide whether to also aggregate the contig, untemplated and annotation information?
    # take the outer regions of the breakpoints
    new_bpp = BreakpointPair(
        Breakpoint(bpp1.break1.chr,
                   min(bpp1.break1.start, bpp2.break1.start),
                   max(bpp1.break1.end, bpp2.break1.end),
                   orient=bpp1.break1.orient,
                   strand=bpp1.break1.strand),
        Breakpoint(bpp1.break2.chr,
                   min(bpp1.break2.start, bpp2.break2.start),
                   max(bpp1.break2.end, bpp2.break2.end),
                   orient=bpp1.break2.orient,
                   strand=bpp1.break2.strand),
        opposing_strands=bpp1.opposing_strands,
        stranded=bpp1.stranded)

    # remove any attributes that aren't the same in both breakpoints
    if bpp1.data.keys() != bpp2.data.keys():
        raise NotImplementedError("Could not group events that have different data attributes")
    #Note: There are some attributes that shouldn't be completely filtered out
    # call_methods
    # evidence columns
    # contig
    # untemplated_seq
    # pairing
    # ids
    columns_to_keep = [COLUMNS.contig_seq, COLUMNS.break1_call_method, COLUMNS.break2_call_method, COLUMNS.break1_split_reads, COLUMNS.break2_split_reads, COLUMNS.contig_alignment_score, COLUMNS.spanning_reads, COLUMNS.flanking_pairs, COLUMNS.tools]

    for i in bpp1.data.keys():
        if bpp1.data[i] != bpp2.data[i]:
            new_bpp.data[i] = None
            if i in columns_to_keep:
                new_bpp.data[i] = ";".join(sorted(list(set(str(bpp1.data[i]).split(';')+ str(bpp2.data[i]).split(';')))))
        else:
            new_bpp.data[i] = bpp1.data[i]
    if bpp1.untemplated_seq == bpp2.untemplated_seq:
        new_bpp.untemplated_seq = bpp1.untemplated_seq

    return new_bpp


def annotate_aliases(bpp, reference_transcripts):
    # Should add the getting the alias to annotate instead of here?
    if bpp.data[COLUMNS.transcript1] in reference_transcripts:
        bpp.data[COLUMNS.gene1_aliases] = ";".join(reference_transcripts[bpp.data[COLUMNS.transcript1]].gene.aliases)
    if bpp.data[COLUMNS.transcript2] in reference_transcripts:
<<<<<<< HEAD
        bpp.data[COLUMNS.gene2_aliases] = ";".join(reference_transcripts[bpp.data[COLUMNS.transcript2]].gene.aliases)
    return(bpp)
=======
        bpp.data[COLUMNS.gene2_aliases] = ",".join(reference_transcripts[bpp.data[COLUMNS.transcript2]].gene.aliases)
    return(bpp)


def filter_by_evidence(
    bpps, 
    filter_min_remapped_reads=5, 
    filter_min_spanning_reads=5, 
    filter_min_flanking_reads=5, 
    filter_min_flanking_only_reads=10,
    filter_min_split_reads=5,
    filter_min_linking_split_reads=1
):
    filtered = []
    for bpp in bpps:
        if bpp.break1_call_method == CALL_METHOD.CONTIG and bpp.break2_call_method == CALL_METHOD.CONTIG:
            # inherently the breakpoints have been linked
            if bpp.contig_remapped_reads < filter_min_remapped_reads:
                continue
        elif bpp.break1_call_method == CALL_METHOD.SPAN and bpp.break2_call_method == CALL_METHOD.SPAN:
            if bpp.spanning_reads < filter_min_spanning_reads:
                continue
        elif bpp.break1_call_method == CALL_METHOD.SPLIT and bpp.break2_call_method == CALL_METHOD.SPLIT:
            if any([
                bpp.break1_split_reads < filter_min_split_reads,
                bpp.break2_split_reads < filter_min_split_reads,
                bpp.break2_split_reads_forced + bpp.break1_split_reads_forced < filter_min_linking_split_reads
            ]):
                continue
        elif bpp.break1_call_method == CALL_METHOD.SPLIT and bpp.break2_call_method == CALL_METHOD.FLANK:
            if bpp.break1_split_reads < filter_min_split_reads or bpp.flanking_pairs < filter_min_flanking_reads:
                continue
        elif bpp.break1_call_method == CALL_METHOD.FLANK and bpp.break2_call_method == CALL_METHOD.SPLIT:
            if bpp.break1_split_reads < filter_min_split_reads or bpp.flanking_pairs < filter_min_flanking_reads:
                continue
        elif bpp.break1_call_method == CALL_METHOD.FLANK and bpp.break2_call_method == CALL_METHOD.FLANK:
            if bpp.flanking_pairs < filter_min_flanking_only_reads:
                continue
        else:
            raise AssertionError('unexpected value for break1_call_method or break2_call_method: {}, {}'.format(
                bpp.break1_call_method, bpp.break2_call_method))
        filtered.append(bpp)
    return bpp
>>>>>>> d352ab55
<|MERGE_RESOLUTION|>--- conflicted
+++ resolved
@@ -155,11 +155,7 @@
     if bpp.data[COLUMNS.transcript1] in reference_transcripts:
         bpp.data[COLUMNS.gene1_aliases] = ";".join(reference_transcripts[bpp.data[COLUMNS.transcript1]].gene.aliases)
     if bpp.data[COLUMNS.transcript2] in reference_transcripts:
-<<<<<<< HEAD
         bpp.data[COLUMNS.gene2_aliases] = ";".join(reference_transcripts[bpp.data[COLUMNS.transcript2]].gene.aliases)
-    return(bpp)
-=======
-        bpp.data[COLUMNS.gene2_aliases] = ",".join(reference_transcripts[bpp.data[COLUMNS.transcript2]].gene.aliases)
     return(bpp)
 
 
@@ -201,5 +197,4 @@
             raise AssertionError('unexpected value for break1_call_method or break2_call_method: {}, {}'.format(
                 bpp.break1_call_method, bpp.break2_call_method))
         filtered.append(bpp)
-    return bpp
->>>>>>> d352ab55
+    return bpp